package main

import (
	"context"
	"flag"
	"os"
	"path/filepath"

	"github.com/binaryholdings/tenderseed/internal/cmd"
	"github.com/binaryholdings/tenderseed/internal/tenderseed"

	"github.com/google/subcommands"
	"github.com/mitchellh/go-homedir"
)

func main() {
	userHomeDir, err := homedir.Dir()
	var capChainID string
	if err != nil {
		panic(err)
	}

	homeDir := flag.String("home", filepath.Join(userHomeDir, ".tenderseed"), "path to tenderseed home directory")
	configFile := flag.String("config", "config/config.toml", "path to configuration file within home directory")
	chainID := flag.String("chain-id", "", "chain id")
	seeds := flag.String("seeds", "", "comma separated list of seeds")
			     
	// parse top level flags
	flag.Parse()
<<<<<<< HEAD
	
=======

	// overwrite homedir and configfile with env var if they're set
	if *chainID != "" {
		capChainID = strings.Title(*chainID)
		os_homeDir := os.Getenv("TENDERSEED" + "_" + capChainID + "_" + "homeDir")
		os_configFile := os.Getenv("TENDERSEED" + "_" + capChainID + "_" + "configFile")
		if os_homeDir != "" {
			homeDir = &os_homeDir
		}
		if os_configFile != "" {
			configFile = &os_configFile
		}
	}
	// load from config file first
>>>>>>> 7f270eb5
	configFilePath := filepath.Join(*homeDir, *configFile)
	tenderseed.MkdirAllPanic(filepath.Dir(configFilePath), os.ModePerm)

	seedConfig, err := tenderseed.LoadOrGenConfig(configFilePath)
<<<<<<< HEAD
	if err != nil {
		panic(err)
	}
	
	// Get chain-id, seeds-nodes from ENV
        env_chainid, env_chainid_ok := os.LookupEnv("TENDERSEED_CHAIN_ID")
        env_seeds, env_seeds_ok := os.LookupEnv("TENDERSEED_SEEDS")

        // Set chain-id, seeds-nodes from ARGS or ENV
        if *chainID != ""  {
            seedConfig.ChainID = *chainID
        } else if env_chainid_ok {
             seedConfig.ChainID = env_chainid
        }
        if *seeds != "" {
            seedConfig.Seeds = *seeds
	} else if env_seeds_ok {
             seedConfig.Seeds = env_seeds
        }

        if seedConfig.ChainID == "" || seedConfig.Seeds == "" {
            panic("Not set chain-id/seeds")
        }
        
	
	subcommands.ImportantFlag("home")
	subcommands.ImportantFlag("config")
	
	subcommands.Register(subcommands.HelpCommand(), "")
	subcommands.Register(&cmd.StartArgs{
		HomeDir:    *homeDir,
		SeedConfig: *seedConfig,
	}, "")
	subcommands.Register(&cmd.ShowNodeIDArgs{
		HomeDir:    *homeDir,
=======

	// overwrite config with flag
	seedConfig.HomeDir = *homeDir
	if *chainID != "" {
		seedConfig.ChainID = *chainID
	}
	if *seeds != "" {
		//split the seeds after parsing the flags.
		seedSlice := strings.Split(*seeds, ",")
		seedConfig.Seeds = seedSlice
	}
	if *listenAddress != "" {
		seedConfig.ListenAddress = *listenAddress
	}
	if *nodeKeyFile != "" {
		seedConfig.NodeKeyFile = *nodeKeyFile
	}
	if *addrBookFile != "" {
		seedConfig.AddrBookFile = *addrBookFile
	}
	if *addrBookStrict != "" {
		if *addrBookStrict == "true" {
			seedConfig.AddrBookStrict = true
		} else if *addrBookStrict == "false" {
			seedConfig.AddrBookStrict = false
		}
	}
	if *maxNumInboundPeers != -2 {
		seedConfig.MaxNumInboundPeers = *maxNumInboundPeers
	}
	if *maxNumOutboundPeers != -2 {
		seedConfig.MaxNumOutboundPeers = *maxNumOutboundPeers
	}

	if *chainID == "" {
		chainID = &seedConfig.ChainID
	}
	capChainID = strings.Title(*chainID)

	// overwrite config with os evironment var

	os_seeds := os.Getenv("TENDERSEED" + "_" + capChainID + "_" + "SEEDS")
	os_maxNumOutBoundPeers := os.Getenv("TENDERSEED" + "_" + capChainID + "_" + "MAXNUMOUTBOUNDPEERS")
	os_maxNumInBoundPeers := os.Getenv("TENDERSEED" + "_" + capChainID + "_" + "MAXNUMINBOUNDPEERS")
	os_addrBookStrict := os.Getenv("TENDERSEED" + "_" + capChainID + "_" + "ADDRBOOKSTRICT")
	os_addrBookFile := os.Getenv("TENDERSEED" + "_" + capChainID + "_" + "ADDRBOOKFILE")
	os_listenAddress := os.Getenv("TENDERSEED" + "_" + capChainID + "_" + "LISTENADDRESS")
	os_nodeKeyFile := os.Getenv("TENDERSEED" + "_" + capChainID + "_" + "NODEKEYFILE")
	os_homeDir := os.Getenv("TENDERSEED" + "_" + capChainID + "_" + "HOMEDIR")

	if os_seeds != "" {
		seedSlice := strings.Split(os_seeds, ",")
		seedConfig.Seeds = seedSlice
	}
	if os_listenAddress != "" {
		seedConfig.ListenAddress = *listenAddress
	}
	if os_nodeKeyFile != "" {
		seedConfig.NodeKeyFile = *nodeKeyFile
	}
	if os_addrBookFile != "" {
		seedConfig.AddrBookFile = *addrBookFile
	}
	if os_addrBookStrict != "" {
		if *addrBookStrict == "true" {
			seedConfig.AddrBookStrict = true
		} else if *addrBookStrict == "false" {
			seedConfig.AddrBookStrict = false
		}
	}
	if os_maxNumInBoundPeers != "" {
		seedConfig.MaxNumInboundPeers, err = strconv.Atoi(os_maxNumInBoundPeers)
		if err != nil {
			fmt.Println("env var " + "TENDERSEED_" + capChainID + "_" + "MAXNUMINBOUNDPEERS set to invalid value")
		}
	}
	if os_maxNumOutBoundPeers != "" {
		seedConfig.MaxNumOutboundPeers, err = strconv.Atoi(os_maxNumOutBoundPeers)
		if err != nil {
			fmt.Println("env var " + "TENDERSEED_" + capChainID + "_" + "MAXNUMOUTBOUNDPEERS set to invalid value")
		}
	}
	if os_homeDir != "" {
		seedConfig.HomeDir = os_homeDir
	}
	subcommands.ImportantFlag("chain-id")

	subcommands.Register(subcommands.HelpCommand(), "")
	subcommands.Register(&cmd.StartArgs{
		SeedConfig: *seedConfig,
	}, "")
	subcommands.Register(&cmd.ShowNodeIDArgs{
>>>>>>> 7f270eb5
		SeedConfig: *seedConfig,
	}, "")

	ctx := context.Background()
	os.Exit(int(subcommands.Execute(ctx)))
}<|MERGE_RESOLUTION|>--- conflicted
+++ resolved
@@ -15,170 +15,48 @@
 
 func main() {
 	userHomeDir, err := homedir.Dir()
-	var capChainID string
 	if err != nil {
 		panic(err)
 	}
 
+
 	homeDir := flag.String("home", filepath.Join(userHomeDir, ".tenderseed"), "path to tenderseed home directory")
 	configFile := flag.String("config", "config/config.toml", "path to configuration file within home directory")
-	chainID := flag.String("chain-id", "", "chain id")
-	seeds := flag.String("seeds", "", "comma separated list of seeds")
-			     
+	chainID := os.Getenv("ID")
+	seeds := os.Getenv("SEEDS")
 	// parse top level flags
 	flag.Parse()
-<<<<<<< HEAD
-	
-=======
 
-	// overwrite homedir and configfile with env var if they're set
-	if *chainID != "" {
-		capChainID = strings.Title(*chainID)
-		os_homeDir := os.Getenv("TENDERSEED" + "_" + capChainID + "_" + "homeDir")
-		os_configFile := os.Getenv("TENDERSEED" + "_" + capChainID + "_" + "configFile")
-		if os_homeDir != "" {
-			homeDir = &os_homeDir
-		}
-		if os_configFile != "" {
-			configFile = &os_configFile
-		}
-	}
+
+
 	// load from config file first
->>>>>>> 7f270eb5
 	configFilePath := filepath.Join(*homeDir, *configFile)
 	tenderseed.MkdirAllPanic(filepath.Dir(configFilePath), os.ModePerm)
 
 	seedConfig, err := tenderseed.LoadOrGenConfig(configFilePath)
-<<<<<<< HEAD
 	if err != nil {
 		panic(err)
 	}
 	
-	// Get chain-id, seeds-nodes from ENV
-        env_chainid, env_chainid_ok := os.LookupEnv("TENDERSEED_CHAIN_ID")
-        env_seeds, env_seeds_ok := os.LookupEnv("TENDERSEED_SEEDS")
 
-        // Set chain-id, seeds-nodes from ARGS or ENV
-        if *chainID != ""  {
-            seedConfig.ChainID = *chainID
-        } else if env_chainid_ok {
-             seedConfig.ChainID = env_chainid
-        }
-        if *seeds != "" {
-            seedConfig.Seeds = *seeds
-	} else if env_seeds_ok {
-             seedConfig.Seeds = env_seeds
-        }
-
-        if seedConfig.ChainID == "" || seedConfig.Seeds == "" {
-            panic("Not set chain-id/seeds")
-        }
-        
-	
-	subcommands.ImportantFlag("home")
-	subcommands.ImportantFlag("config")
-	
 	subcommands.Register(subcommands.HelpCommand(), "")
 	subcommands.Register(&cmd.StartArgs{
 		HomeDir:    *homeDir,
 		SeedConfig: *seedConfig,
 	}, "")
-	subcommands.Register(&cmd.ShowNodeIDArgs{
-		HomeDir:    *homeDir,
-=======
 
-	// overwrite config with flag
-	seedConfig.HomeDir = *homeDir
-	if *chainID != "" {
-		seedConfig.ChainID = *chainID
-	}
-	if *seeds != "" {
-		//split the seeds after parsing the flags.
-		seedSlice := strings.Split(*seeds, ",")
-		seedConfig.Seeds = seedSlice
-	}
-	if *listenAddress != "" {
-		seedConfig.ListenAddress = *listenAddress
-	}
-	if *nodeKeyFile != "" {
-		seedConfig.NodeKeyFile = *nodeKeyFile
-	}
-	if *addrBookFile != "" {
-		seedConfig.AddrBookFile = *addrBookFile
-	}
-	if *addrBookStrict != "" {
-		if *addrBookStrict == "true" {
-			seedConfig.AddrBookStrict = true
-		} else if *addrBookStrict == "false" {
-			seedConfig.AddrBookStrict = false
-		}
-	}
-	if *maxNumInboundPeers != -2 {
-		seedConfig.MaxNumInboundPeers = *maxNumInboundPeers
-	}
-	if *maxNumOutboundPeers != -2 {
-		seedConfig.MaxNumOutboundPeers = *maxNumOutboundPeers
-	}
 
-	if *chainID == "" {
-		chainID = &seedConfig.ChainID
-	}
-	capChainID = strings.Title(*chainID)
 
-	// overwrite config with os evironment var
 
-	os_seeds := os.Getenv("TENDERSEED" + "_" + capChainID + "_" + "SEEDS")
-	os_maxNumOutBoundPeers := os.Getenv("TENDERSEED" + "_" + capChainID + "_" + "MAXNUMOUTBOUNDPEERS")
-	os_maxNumInBoundPeers := os.Getenv("TENDERSEED" + "_" + capChainID + "_" + "MAXNUMINBOUNDPEERS")
-	os_addrBookStrict := os.Getenv("TENDERSEED" + "_" + capChainID + "_" + "ADDRBOOKSTRICT")
-	os_addrBookFile := os.Getenv("TENDERSEED" + "_" + capChainID + "_" + "ADDRBOOKFILE")
-	os_listenAddress := os.Getenv("TENDERSEED" + "_" + capChainID + "_" + "LISTENADDRESS")
-	os_nodeKeyFile := os.Getenv("TENDERSEED" + "_" + capChainID + "_" + "NODEKEYFILE")
-	os_homeDir := os.Getenv("TENDERSEED" + "_" + capChainID + "_" + "HOMEDIR")
 
-	if os_seeds != "" {
-		seedSlice := strings.Split(os_seeds, ",")
-		seedConfig.Seeds = seedSlice
-	}
-	if os_listenAddress != "" {
-		seedConfig.ListenAddress = *listenAddress
-	}
-	if os_nodeKeyFile != "" {
-		seedConfig.NodeKeyFile = *nodeKeyFile
-	}
-	if os_addrBookFile != "" {
-		seedConfig.AddrBookFile = *addrBookFile
-	}
-	if os_addrBookStrict != "" {
-		if *addrBookStrict == "true" {
-			seedConfig.AddrBookStrict = true
-		} else if *addrBookStrict == "false" {
-			seedConfig.AddrBookStrict = false
-		}
-	}
-	if os_maxNumInBoundPeers != "" {
-		seedConfig.MaxNumInboundPeers, err = strconv.Atoi(os_maxNumInBoundPeers)
-		if err != nil {
-			fmt.Println("env var " + "TENDERSEED_" + capChainID + "_" + "MAXNUMINBOUNDPEERS set to invalid value")
-		}
-	}
-	if os_maxNumOutBoundPeers != "" {
-		seedConfig.MaxNumOutboundPeers, err = strconv.Atoi(os_maxNumOutBoundPeers)
-		if err != nil {
-			fmt.Println("env var " + "TENDERSEED_" + capChainID + "_" + "MAXNUMOUTBOUNDPEERS set to invalid value")
-		}
-	}
-	if os_homeDir != "" {
-		seedConfig.HomeDir = os_homeDir
-	}
-	subcommands.ImportantFlag("chain-id")
+
+
 
 	subcommands.Register(subcommands.HelpCommand(), "")
 	subcommands.Register(&cmd.StartArgs{
 		SeedConfig: *seedConfig,
 	}, "")
 	subcommands.Register(&cmd.ShowNodeIDArgs{
->>>>>>> 7f270eb5
 		SeedConfig: *seedConfig,
 	}, "")
 
